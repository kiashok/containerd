/*
   Copyright The containerd Authors.

   Licensed under the Apache License, Version 2.0 (the "License");
   you may not use this file except in compliance with the License.
   You may obtain a copy of the License at

       http://www.apache.org/licenses/LICENSE-2.0

   Unless required by applicable law or agreed to in writing, software
   distributed under the License is distributed on an "AS IS" BASIS,
   WITHOUT WARRANTIES OR CONDITIONS OF ANY KIND, either express or implied.
   See the License for the specific language governing permissions and
   limitations under the License.
*/

package containerd

import (
	"context"
	"encoding/json"
	"fmt"
	"syscall"

	"github.com/containerd/containerd/content"
	"github.com/containerd/containerd/images"
<<<<<<< HEAD
	"github.com/containerd/containerd/platforms"
=======
	"github.com/moby/sys/signal"
>>>>>>> 3ccd43c8
	v1 "github.com/opencontainers/image-spec/specs-go/v1"
)

// StopSignalLabel is a well-known containerd label for storing the stop
// signal specified in the OCI image config
const StopSignalLabel = "io.containerd.image.config.stop-signal"

// GetStopSignal retrieves the container stop signal, specified by the
// well-known containerd label (StopSignalLabel)
func GetStopSignal(ctx context.Context, container Container, defaultSignal syscall.Signal) (syscall.Signal, error) {
	labels, err := container.Labels(ctx)
	if err != nil {
		return -1, err
	}

	if stopSignal, ok := labels[StopSignalLabel]; ok {
		return signal.ParseSignal(stopSignal)
	}

	return defaultSignal, nil
}

// GetOCIStopSignal retrieves the stop signal specified in the OCI image config
func GetOCIStopSignal(ctx context.Context, image Image, defaultSignal string) (string, error) {
<<<<<<< HEAD
=======
	_, err := signal.ParseSignal(defaultSignal)
	if err != nil {
		return "", err
	}
>>>>>>> 3ccd43c8
	ic, err := image.Config(ctx)
	if err != nil {
		return "", err
	}
	var (
		ociimage v1.Image
		config   v1.ImageConfig
		platform string = platforms.DefaultSpec().OS
	)
	switch ic.MediaType {
	case v1.MediaTypeImageConfig, images.MediaTypeDockerSchema2Config:
		p, err := content.ReadBlob(ctx, image.ContentStore(), ic)
		if err != nil {
			return "", err
		}

		if err := json.Unmarshal(p, &ociimage); err != nil {
			return "", err
		}
		config = ociimage.Config
		platform = ociimage.OS
	default:
		return "", fmt.Errorf("unknown image config media type %s", ic.MediaType)
	}

	// verify that default signal is valid
	if _, err := ParsePlatformSignal(defaultSignal, platform); err != nil {
		return "", err
	}

	if config.StopSignal == "" {
		return defaultSignal, nil
	}

	return config.StopSignal, nil
}

// ParseSignal parses a given string into a syscall.Signal
// the rawSignal can be a string with "SIG" prefix,
// or a signal number in string format.
//
// Deprecated: Use github.com/moby/sys/signal instead.
func ParseSignal(rawSignal string) (syscall.Signal, error) {
	return signal.ParseSignal(rawSignal)
}<|MERGE_RESOLUTION|>--- conflicted
+++ resolved
@@ -24,11 +24,7 @@
 
 	"github.com/containerd/containerd/content"
 	"github.com/containerd/containerd/images"
-<<<<<<< HEAD
-	"github.com/containerd/containerd/platforms"
-=======
 	"github.com/moby/sys/signal"
->>>>>>> 3ccd43c8
 	v1 "github.com/opencontainers/image-spec/specs-go/v1"
 )
 
@@ -53,17 +49,11 @@
 
 // GetOCIStopSignal retrieves the stop signal specified in the OCI image config
 func GetOCIStopSignal(ctx context.Context, image Image, defaultSignal string) (string, error) {
-<<<<<<< HEAD
-=======
 	_, err := signal.ParseSignal(defaultSignal)
 	if err != nil {
-		return "", err
-	}
->>>>>>> 3ccd43c8
 	ic, err := image.Config(ctx)
 	if err != nil {
 		return "", err
-	}
 	var (
 		ociimage v1.Image
 		config   v1.ImageConfig
