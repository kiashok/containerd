--- conflicted
+++ resolved
@@ -237,13 +237,6 @@
 		r, _, err := allocConsole.Call()
 		if r == 0 && err != nil {
 			return true, fmt.Errorf("error allocating conhost: %s", err)
-<<<<<<< HEAD
-		}
-
-		if err := initPanicFile(filepath.Join(root, "panic.log")); err != nil {
-			return true, err
-=======
->>>>>>> 1be6ee53
 		}
 
 		if err := initPanicFile(filepath.Join(root, "panic.log")); err != nil {
