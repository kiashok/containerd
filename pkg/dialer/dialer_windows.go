/*
   Copyright The containerd Authors.

   Licensed under the Apache License, Version 2.0 (the "License");
   you may not use this file except in compliance with the License.
   You may obtain a copy of the License at

       http://www.apache.org/licenses/LICENSE-2.0

   Unless required by applicable law or agreed to in writing, software
   distributed under the License is distributed on an "AS IS" BASIS,
   WITHOUT WARRANTIES OR CONDITIONS OF ANY KIND, either express or implied.
   See the License for the specific language governing permissions and
   limitations under the License.
*/

package dialer

import (
	"net"
	"net/url"
	"os"
<<<<<<< HEAD
	"strings"
	"syscall"
=======
>>>>>>> f51d5f77
	"time"

	winio "github.com/Microsoft/go-winio"
	"github.com/pkg/errors"
)

func isNoent(err error) bool {
	return os.IsNotExist(err)
}

func dialer(address string, timeout time.Duration) (net.Conn, error) {
	if strings.HasPrefix(address, "\\\\") {
		return winio.DialPipe(address, &timeout)
	}
	u, err := url.Parse(address)
	if err != nil {
		return nil, err
	}
	switch u.Scheme {
	case "tcp":
		return net.DialTimeout("tcp", u.Host, timeout)
	}
	return nil, errors.Errorf("unsupported protocol '%s'", u.Scheme)
}

// DialAddress returns the dial address
func DialAddress(address string) string {
	return address
}<|MERGE_RESOLUTION|>--- conflicted
+++ resolved
@@ -20,11 +20,7 @@
 	"net"
 	"net/url"
 	"os"
-<<<<<<< HEAD
 	"strings"
-	"syscall"
-=======
->>>>>>> f51d5f77
 	"time"
 
 	winio "github.com/Microsoft/go-winio"
