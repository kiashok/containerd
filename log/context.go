--- conflicted
+++ resolved
@@ -20,7 +20,6 @@
 	"context"
 
 	"github.com/sirupsen/logrus"
-	"go.opencensus.io/trace"
 )
 
 var (
@@ -58,30 +57,13 @@
 }
 
 // GetLogger retrieves the current logger from the context. If no logger is
-// available, the default logger is returned. If the context has a span
-// associated with it, add correlating information to the returned logger.
+// available, the default logger is returned.
 func GetLogger(ctx context.Context) *logrus.Entry {
-<<<<<<< HEAD
-	e, _ := ctx.Value(loggerKey{}).(*logrus.Entry)
-	if e == nil {
-		e = L
-=======
 	logger := ctx.Value(loggerKey{})
 
 	if logger == nil {
 		return L.WithContext(ctx)
->>>>>>> 3ccd43c8
 	}
-	if span := trace.FromContext(ctx); span != nil {
-		spanCtx := span.SpanContext()
-		// The field names used are are specified in the OpenCensus log
-		// correlation document, tweaked to match with general Golang naming
-		// conventions.
-		// https://github.com/census-instrumentation/opencensus-specs/blob/master/trace/LogCorrelation.md
-		e = e.WithFields(logrus.Fields{
-			"traceID": spanCtx.TraceID.String(),
-			"spanID":  spanCtx.SpanID.String(),
-		})
-	}
-	return e
+
+	return logger.(*logrus.Entry)
 }