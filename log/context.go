--- conflicted
+++ resolved
@@ -56,7 +56,6 @@
 	if e == nil {
 		e = L
 	}
-<<<<<<< HEAD
 	if span := trace.FromContext(ctx); span != nil {
 		spanCtx := span.SpanContext()
 		// The field names used are are specified in the OpenCensus log
@@ -69,24 +68,4 @@
 		})
 	}
 	return e
-}
-
-// Trace logs a message at level Trace with the log entry passed-in.
-func Trace(e *logrus.Entry, args ...interface{}) {
-	level := logrus.Level(atomic.LoadUint32((*uint32)(&e.Logger.Level)))
-	if level >= TraceLevel {
-		e.Debug(args...)
-	}
-}
-
-// Tracef logs a message at level Trace with the log entry passed-in.
-func Tracef(e *logrus.Entry, format string, args ...interface{}) {
-	level := logrus.Level(atomic.LoadUint32((*uint32)(&e.Logger.Level)))
-	if level >= TraceLevel {
-		e.Debugf(format, args...)
-	}
-=======
-
-	return logger.(*logrus.Entry)
->>>>>>> f51d5f77
 }