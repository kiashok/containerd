--- conflicted
+++ resolved
@@ -59,10 +59,7 @@
 
 const (
 	rootfsSizeLabel = "containerd.io/snapshot/io.microsoft.container.storage.rootfs.size-gb"
-<<<<<<< HEAD
 	rootfsLocLabel  = "containerd.io/snapshot/io.microsoft.container.storage.rootfs.location"
-=======
->>>>>>> f51d5f77
 )
 
 type snapshotter struct {
@@ -336,16 +333,6 @@
 
 		var sizeGB int
 		if sizeGBstr, ok := snapshotInfo.Labels[rootfsSizeLabel]; ok {
-<<<<<<< HEAD
-			i64, _ := strconv.ParseInt(sizeGBstr, 10, 32)
-			sizeGB = int(i64)
-		}
-
-		var scratchLocation string
-		scratchLocation, _ = snapshotInfo.Labels[rootfsLocLabel]
-
-		scratchSource, err := s.openOrCreateScratch(ctx, sizeGB, scratchLocation)
-=======
 			i32, err := strconv.ParseInt(sizeGBstr, 10, 32)
 			if err != nil {
 				return nil, errors.Wrapf(err, "failed to parse annotation %q=%q", rootfsSizeLabel, sizeGBstr)
@@ -353,8 +340,10 @@
 			sizeGB = int(i32)
 		}
 
-		scratchSource, err := s.openOrCreateScratch(ctx, sizeGB)
->>>>>>> f51d5f77
+		var scratchLocation string
+		scratchLocation, _ = snapshotInfo.Labels[rootfsLocLabel]
+
+		scratchSource, err := s.openOrCreateScratch(ctx, sizeGB, scratchLocation)
 		if err != nil {
 			return nil, err
 		}
@@ -385,13 +374,8 @@
 	return s.mounts(newSnapshot), nil
 }
 
-<<<<<<< HEAD
 func (s *snapshotter) openOrCreateScratch(ctx context.Context, sizeGB int, scratchLoc string) (_ *os.File, err error) {
-	// Create the scratch.vhdx cache file if it doesn't already exit.
-=======
-func (s *snapshotter) openOrCreateScratch(ctx context.Context, sizeGB int) (_ *os.File, err error) {
 	// Create the scratch.vhdx cache file if it doesn't already exist.
->>>>>>> f51d5f77
 	s.scratchLock.Lock()
 	defer s.scratchLock.Unlock()
 
@@ -401,13 +385,10 @@
 	}
 
 	scratchFinalPath := filepath.Join(s.root, vhdFileName)
-<<<<<<< HEAD
 	if scratchLoc != "" {
 		scratchFinalPath = filepath.Join(scratchLoc, vhdFileName)
 	}
 
-=======
->>>>>>> f51d5f77
 	scratchSource, err := os.OpenFile(scratchFinalPath, os.O_RDONLY, 0700)
 	if err != nil {
 		if !os.IsNotExist(err) {
